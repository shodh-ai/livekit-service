--- conflicted
+++ resolved
@@ -16,7 +16,7 @@
 class LangGraphClient:
     def __init__(self):
         # The URL should point to your new Student Tutor agent's base
-<<<<<<< HEAD
+
         # Support both LANGGRAPH_TUTOR_URL and legacy LANGGRAPH_API_URL
         self.base_url = os.getenv("LANGGRAPH_TUTOR_URL") or os.getenv("LANGGRAPH_API_URL", "http://localhost:8001")
         self.timeout = aiohttp.ClientTimeout(total=120.0)
@@ -68,11 +68,7 @@
         except Exception as e:
             logger.warning(f"Failed to fetch VNC visual context: {e}")
             return None
-=======
-        self.base_url = os.getenv("LANGGRAPH_TUTOR_URL", "https://kamikaze-765053940579.asia-south1.run.app")
-        self.timeout = aiohttp.ClientTimeout(total=120.0)
-        logger.info(f"LangGraphClient initialized with base_url: {self.base_url}") 
->>>>>>> 10236164
+
 
     # --- SIGNATURE CHANGE ---
     async def invoke_langgraph_task(self, task: Dict, user_id: str, curriculum_id: str, session_id: str) -> Optional[Dict[str, Any]]:
